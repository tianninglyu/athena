--- conflicted
+++ resolved
@@ -330,13 +330,8 @@
 const TaskID INT_CRTC(17);
 const TaskID INT_HYD(18);
 const TaskID INT_FLD(19);
-<<<<<<< HEAD
-// const TaskID INT_RAD(20);
+const TaskID INT_RAD(20);
 const TaskID INT_CHM(21);
-=======
-const TaskID INT_RAD(20);
-// const TaskID INT_CHM(21);
->>>>>>> 5a598184
 
 const TaskID SEND_CRTC(21);
 const TaskID SEND_HYD(22);
