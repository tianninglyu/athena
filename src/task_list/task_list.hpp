#ifndef TASK_LIST_TASK_LIST_HPP_
#define TASK_LIST_TASK_LIST_HPP_
//========================================================================================
// Athena++ astrophysical MHD code
// Copyright(C) 2014 James M. Stone <jmstone@princeton.edu> and other code contributors
// Licensed under the 3-clause BSD License, see LICENSE file for details
//========================================================================================
//!   \file task_list.hpp
//    \brief provides functionality to control dynamic execution using tasks

#include <stdint.h>
#include <string>

// Athena++ headers
#include "../athena.hpp"

// forward declarations
class Mesh;
class MeshBlock;
class TaskList;
class GravitySolverTaskList;

// return codes for functions working on individual Tasks and TaskList
enum TaskStatus {TASK_FAIL, TASK_SUCCESS, TASK_NEXT};
enum TaskListStatus {TL_RUNNING, TL_STUCK, TL_COMPLETE, TL_NOTHING_TO_DO};

//----------------------------------------------------------------------------------------
//! \struct IntegratorWeight
//  \brief weights used in time integrator tasks

struct IntegratorWeight {
  // 2S or 3S* low-storage RK coefficients, Ketchenson (2010)
  Real delta; // low-storage coefficients to avoid double F() evaluation per substage
  Real gamma_1, gamma_2, gamma_3; // low-storage coeff for weighted ave of registers
  Real beta; // Coefficients from bidiagonal Shu-Osher form Beta matrix, -1 diagonal terms
};

//----------------------------------------------------------------------------------------
//! \struct Task
//  \brief data and function pointer for an individual Task

struct Task {
  uint64_t task_id;      // encodes step & task using bit positions in HydroTasks
  uint64_t dependency;   // encodes dependencies to other tasks using " " " "
  enum TaskStatus (TaskList::*TaskFunc)(MeshBlock*, int);  // ptr to member function
};


//---------------------------------------------------------------------------------------
//! \class TaskState
//  \brief container for task states

class TaskState {
  public:
  uint64_t finished_tasks;
  int indx_first_task, num_tasks_left;
  void Reset(int ntasks) {
    indx_first_task = 0;
    num_tasks_left = ntasks;
    finished_tasks = 0LL;
  }
};


//----------------------------------------------------------------------------------------
//! \class TaskList
//  \brief data and function definitions for task list base class

class TaskList {
friend class TimeIntegratorTaskList;
friend class GravitySolverTaskList;
public:
  explicit TaskList(Mesh *pm);
  virtual ~TaskList();

  // data
  int ntasks;     // number of tasks in this list
  int nsub_steps; // number of times task list should be repeated per full time step

  // functions
  enum TaskListStatus DoAllAvailableTasks(MeshBlock *pmb, int step, TaskState &ts);
  void DoTaskListOneSubstep(Mesh *pmesh, int step);

private:
  Mesh* pmy_mesh_;
  struct Task task_list_[64];
};

//----------------------------------------------------------------------------------------
//! \class TimeIntegratorTaskList
//  \brief data and function definitions for TimeIntegratorTaskList derived class

class TimeIntegratorTaskList : public TaskList {
public:
  TimeIntegratorTaskList(ParameterInput *pin, Mesh *pm);
  ~TimeIntegratorTaskList() {}

  // data
  std::string integrator;
  Real cfl_limit; // dt stability limit for the particular time integrator + spatial order
  struct IntegratorWeight step_wghts[MAX_NSTEP];

  void AddTimeIntegratorTask(uint64_t id, uint64_t dep);

  // functions
  enum TaskStatus StartAllReceive(MeshBlock *pmb, int step);
  enum TaskStatus ClearAllBoundary(MeshBlock *pmb, int step);

  enum TaskStatus CalculateFluxes(MeshBlock *pmb, int step);
  enum TaskStatus CalculateEMF(MeshBlock *pmb, int step);

  enum TaskStatus FluxCorrectSend(MeshBlock *pmb, int step);
  enum TaskStatus EMFCorrectSend(MeshBlock *pmb, int step);

  enum TaskStatus FluxCorrectReceive(MeshBlock *pmb, int step);
  enum TaskStatus EMFCorrectReceive(MeshBlock *pmb, int step);

  enum TaskStatus HydroIntegrate(MeshBlock *pmb, int step);
  enum TaskStatus FieldIntegrate(MeshBlock *pmb, int step);

  enum TaskStatus HydroSourceTerms(MeshBlock *pmb, int step);
  //[diffusion
  enum TaskStatus HydroDiffusion(MeshBlock *pmb, int step);
  enum TaskStatus FieldDiffusion(MeshBlock *pmb, int step);
  enum TaskStatus CalcDiffusivity(MeshBlock *pmb, int step);
  //diffusion]

  enum TaskStatus HydroSend(MeshBlock *pmb, int step);
  enum TaskStatus FieldSend(MeshBlock *pmb, int step);

  enum TaskStatus HydroReceive(MeshBlock *pmb, int step);
  enum TaskStatus FieldReceive(MeshBlock *pmb, int step);

  enum TaskStatus HydroShearSend(MeshBlock *pmb, int step);
  enum TaskStatus HydroShearReceive(MeshBlock *pmb, int step);
  enum TaskStatus FieldShearSend(MeshBlock *pmb, int step);
  enum TaskStatus FieldShearReceive(MeshBlock *pmb, int step);
  enum TaskStatus EMFShearSend(MeshBlock *pmb, int step);
  enum TaskStatus EMFShearReceive(MeshBlock *pmb, int step);
  enum TaskStatus EMFShearRemap(MeshBlock *pmb, int step);

  enum TaskStatus Prolongation(MeshBlock *pmb, int step);
  enum TaskStatus Primitives(MeshBlock *pmb, int step);
  enum TaskStatus PhysicalBoundary(MeshBlock *pmb, int step);
  enum TaskStatus UserWork(MeshBlock *pmb, int step);
  enum TaskStatus NewBlockTimeStep(MeshBlock *pmb, int step);
  enum TaskStatus CheckRefinement(MeshBlock *pmb, int step);

  enum TaskStatus GravSend(MeshBlock *pmb, int step);
  enum TaskStatus GravReceive(MeshBlock *pmb, int step);
  enum TaskStatus GravSolve(MeshBlock *pmb, int step);
  enum TaskStatus GravFluxCorrection(MeshBlock *pmb, int step);

  enum TaskStatus StartupIntegrator(MeshBlock *pmb, int step);
  enum TaskStatus UpdateTimeStep(MeshBlock *pmb, int step);
};


//----------------------------------------------------------------------------------------
// 64-bit integers with "1" in different bit positions used to ID  each hydro task.

namespace HydroIntegratorTaskNames {
  const uint64_t NONE=0;
  const uint64_t START_ALLRECV=1LL<<0;
  const uint64_t CLEAR_ALLBND=1LL<<1;

  const uint64_t CALC_HYDFLX=1LL<<2;
  const uint64_t CALC_FLDFLX=1LL<<3;
  const uint64_t CALC_RADFLX=1LL<<4;
  const uint64_t CALC_CHMFLX=1LL<<5;

  const uint64_t ADD_VISCFLX=1LL<<6;
  const uint64_t ADD_HEATFLX=1LL<<7;
  const uint64_t ADD_OHMFLX=1LL<<8;
  const uint64_t ADD_ADFLX=1LL<<9;
  const uint64_t ADD_HALLFLX=1LL<<10;

  const uint64_t SEND_HYDFLX=1LL<<11;
  const uint64_t SEND_FLDFLX=1LL<<12;
  const uint64_t SEND_RADFLX=1LL<<13;
  const uint64_t SEND_CHMFLX=1LL<<14;

  const uint64_t RECV_HYDFLX=1LL<<15;
  const uint64_t RECV_FLDFLX=1LL<<16;
  const uint64_t RECV_RADFLX=1LL<<17;
  const uint64_t RECV_CHMFLX=1LL<<18;

  const uint64_t SRCTERM_HYD=1LL<<19;
  const uint64_t SRCTERM_FLD=1LL<<20;
  const uint64_t SRCTERM_RAD=1LL<<21;
  const uint64_t SRCTERM_CHM=1LL<<22;

  const uint64_t INT_HYD=1LL<<23;
  const uint64_t INT_FLD=1LL<<24;
  const uint64_t INT_RAD=1LL<<25;
  const uint64_t INT_CHM=1LL<<26;

  const uint64_t SEND_HYD=1LL<<27;
  const uint64_t SEND_FLD=1LL<<28;
  const uint64_t SEND_RAD=1LL<<29;
  const uint64_t SEND_CHM=1LL<<30;

  const uint64_t RECV_HYD=1LL<<31;
  const uint64_t RECV_FLD=1LL<<32;
  const uint64_t RECV_RAD=1LL<<33;
  const uint64_t RECV_CHM=1LL<<34;

  const uint64_t PROLONG =1LL<<35;
  const uint64_t CON2PRIM=1LL<<36;
  const uint64_t PHY_BVAL=1LL<<37;
  const uint64_t USERWORK=1LL<<38;
  const uint64_t NEW_DT  =1LL<<39;
  const uint64_t AMR_FLAG=1LL<<40;

  const uint64_t SOLV_GRAV=1LL<<41;
  const uint64_t SEND_GRAV=1LL<<42;
  const uint64_t RECV_GRAV=1LL<<43;
  const uint64_t CORR_GFLX=1LL<<44;

  const uint64_t STARTUP_INT=1LL<<45;
  const uint64_t UPDATE_DT  =1LL<<46;

  const uint64_t SEND_HYDSH=1LL<<47;
  const uint64_t SEND_EMFSH=1LL<<48;
  const uint64_t SEND_FLDSH=1LL<<49;
  const uint64_t RECV_HYDSH=1LL<<50;
  const uint64_t RECV_EMFSH=1LL<<51;
  const uint64_t RECV_FLDSH=1LL<<52;
  const uint64_t RMAP_EMFSH=1LL<<53;
<<<<<<< HEAD

  //[diffusion
  const uint64_t DIFFUSE_HYD=1LL<<54;
  const uint64_t DIFFUSE_FLD=1LL<<55;
  const uint64_t CALC_DIFFUSIVITY=1LL<<56;
  //diffusion]
};
=======
}; // namespace HydroIntegratorTaskNames
>>>>>>> b0b16e45

#endif // TASK_LIST_TASK_LIST_HPP_<|MERGE_RESOLUTION|>--- conflicted
+++ resolved
@@ -227,16 +227,11 @@
   const uint64_t RECV_EMFSH=1LL<<51;
   const uint64_t RECV_FLDSH=1LL<<52;
   const uint64_t RMAP_EMFSH=1LL<<53;
-<<<<<<< HEAD
-
   //[diffusion
   const uint64_t DIFFUSE_HYD=1LL<<54;
   const uint64_t DIFFUSE_FLD=1LL<<55;
   const uint64_t CALC_DIFFUSIVITY=1LL<<56;
   //diffusion]
-};
-=======
 }; // namespace HydroIntegratorTaskNames
->>>>>>> b0b16e45
 
 #endif // TASK_LIST_TASK_LIST_HPP_