#ifndef TASK_LIST_TASK_LIST_HPP_
#define TASK_LIST_TASK_LIST_HPP_
//========================================================================================
// Athena++ astrophysical MHD code
// Copyright(C) 2014 James M. Stone <jmstone@princeton.edu> and other code contributors
// Licensed under the 3-clause BSD License, see LICENSE file for details
//========================================================================================
//!   \file task_list.hpp
//    \brief provides functionality to control dynamic execution using tasks

// C headers

// C++ headers
#include <cstdint>      // std::uint64_t
#include <string>       // std::string

// Athena++ headers
#include "../athena.hpp"

// forward declarations
class Mesh;
class MeshBlock;
class TaskList;
class GravitySolverTaskList;

// return codes for functions working on individual Tasks and TaskList
enum TaskStatus {TASK_FAIL, TASK_SUCCESS, TASK_NEXT};
enum TaskListStatus {TL_RUNNING, TL_STUCK, TL_COMPLETE, TL_NOTHING_TO_DO};

//----------------------------------------------------------------------------------------
//! \struct IntegratorWeight
//  \brief weights used in time integrator tasks

struct IntegratorWeight {
  // 2S or 3S* low-storage RK coefficients, Ketchenson (2010)
  Real delta; // low-storage coefficients to avoid double F() evaluation per substage
  Real gamma_1, gamma_2, gamma_3; // low-storage coeff for weighted ave of registers
  Real beta; // Coefficients from bidiagonal Shu-Osher form Beta matrix, -1 diagonal terms
};

//----------------------------------------------------------------------------------------
//! \struct Task
//  \brief data and function pointer for an individual Task

struct Task {
  std::uint64_t task_id;    // encodes task with bit positions in HydroIntegratorTaskNames
  std::uint64_t dependency; // encodes dependencies to other tasks using " " " "
  enum TaskStatus (TaskList::*TaskFunc)(MeshBlock*, int);  // ptr to member function
};


//---------------------------------------------------------------------------------------
//! \class TaskState
//  \brief container for task states

class TaskState {
 public:
  std::uint64_t finished_tasks;
  int indx_first_task, num_tasks_left;
  void Reset(int ntasks) {
    indx_first_task = 0;
    num_tasks_left = ntasks;
    finished_tasks = 0ULL;
  }
};


//----------------------------------------------------------------------------------------
//! \class TaskList
//  \brief data and function definitions for task list base class

class TaskList {
  friend class TimeIntegratorTaskList;
  friend class GravitySolverTaskList;
  friend class SuperTimeStepTaskList;
 public:
  explicit TaskList(Mesh *pm);
  virtual ~TaskList();

  // data
  int ntasks;     // number of tasks in this list
  int nstages;    // number of times the tasklist is repeated per each full timestep

  // functions
  enum TaskListStatus DoAllAvailableTasks(MeshBlock *pmb, int stage, TaskState &ts);
  void DoTaskListOneStage(Mesh *pmesh, int stage);

 private:
  Mesh* pmy_mesh_;
  struct Task task_list_[64];

<<<<<<< HEAD
  virtual void StartupTaskList(MeshBlock **pmb_array, int nmymb, int stage) = 0;
=======
  virtual void StartupTaskList(MeshBlock *pmb, int stage) = 0;

>>>>>>> 94e87527
};

//----------------------------------------------------------------------------------------
//! \class TimeIntegratorTaskList
//  \brief data and function definitions for TimeIntegratorTaskList derived class

class TimeIntegratorTaskList : public TaskList {
 public:
  TimeIntegratorTaskList(ParameterInput *pin, Mesh *pm);
  ~TimeIntegratorTaskList() {}

  // data
  std::string integrator;
  Real cfl_limit; // dt stability limit for the particular time integrator + spatial order
  struct IntegratorWeight stage_wghts[MAX_NSTAGE];

  void AddTimeIntegratorTask(std::uint64_t id, std::uint64_t dep);

  // functions
  enum TaskStatus ClearAllBoundary(MeshBlock *pmb, int stage);

  enum TaskStatus CalculateFluxes(MeshBlock *pmb, int stage);
  enum TaskStatus CalculateEMF(MeshBlock *pmb, int stage);

  enum TaskStatus FluxCorrectSend(MeshBlock *pmb, int stage);
  enum TaskStatus EMFCorrectSend(MeshBlock *pmb, int stage);

  enum TaskStatus FluxCorrectReceive(MeshBlock *pmb, int stage);
  enum TaskStatus EMFCorrectReceive(MeshBlock *pmb, int stage);

  enum TaskStatus HydroIntegrate(MeshBlock *pmb, int stage);
  enum TaskStatus FieldIntegrate(MeshBlock *pmb, int stage);

  enum TaskStatus HydroSourceTerms(MeshBlock *pmb, int stage);

  enum TaskStatus HydroDiffusion(MeshBlock *pmb, int stage);
  enum TaskStatus FieldDiffusion(MeshBlock *pmb, int stage);
  enum TaskStatus CalcDiffusivity(MeshBlock *pmb, int stage);

  enum TaskStatus HydroSend(MeshBlock *pmb, int stage);
  enum TaskStatus FieldSend(MeshBlock *pmb, int stage);

  enum TaskStatus HydroReceive(MeshBlock *pmb, int stage);
  enum TaskStatus FieldReceive(MeshBlock *pmb, int stage);

  enum TaskStatus HydroSetBoundaries(MeshBlock *pmb, int stage);
  enum TaskStatus FieldSetBoundaries(MeshBlock *pmb, int stage);

  enum TaskStatus HydroShearSend(MeshBlock *pmb, int stage);
  enum TaskStatus HydroShearReceive(MeshBlock *pmb, int stage);
  enum TaskStatus FieldShearSend(MeshBlock *pmb, int stage);
  enum TaskStatus FieldShearReceive(MeshBlock *pmb, int stage);
  enum TaskStatus EMFShearSend(MeshBlock *pmb, int stage);
  enum TaskStatus EMFShearReceive(MeshBlock *pmb, int stage);
  enum TaskStatus EMFShearRemap(MeshBlock *pmb, int stage);

  enum TaskStatus Prolongation(MeshBlock *pmb, int stage);
  enum TaskStatus Primitives(MeshBlock *pmb, int stage);
  enum TaskStatus PhysicalBoundary(MeshBlock *pmb, int stage);
  enum TaskStatus UserWork(MeshBlock *pmb, int stage);
  enum TaskStatus NewBlockTimeStep(MeshBlock *pmb, int stage);
  enum TaskStatus CheckRefinement(MeshBlock *pmb, int stage);

<<<<<<< HEAD
 private:
  void StartupTaskList(MeshBlock **pmb_array, int nmymb, int stage) override;
=======
private:
  void StartupTaskList(MeshBlock *pmb, int stage);
>>>>>>> 94e87527
};

//----------------------------------------------------------------------------------------
//! \class SuperTimeStepTaskList
//  \brief data and function definitions for SuperTimeStepTaskList derived class

class SuperTimeStepTaskList : public TaskList {
 public:
  SuperTimeStepTaskList(ParameterInput *pin, Mesh *pm);
  ~SuperTimeStepTaskList() {}

  void AddSuperTimeStepTask(std::uint64_t id, std::uint64_t dep);

  // functions
  enum TaskStatus ClearAllBoundary_STS(MeshBlock *pmb, int stage);

  enum TaskStatus CalculateFluxes_STS(MeshBlock *pmb, int stage);
  enum TaskStatus CalculateEMF_STS(MeshBlock *pmb, int stage);

  enum TaskStatus EMFCorrectSend_STS(MeshBlock *pmb, int stage);

  enum TaskStatus EMFCorrectReceive_STS(MeshBlock *pmb, int stage);

  enum TaskStatus HydroIntegrate_STS(MeshBlock *pmb, int stage);
  enum TaskStatus FieldIntegrate_STS(MeshBlock *pmb, int stage);

  enum TaskStatus HydroDiffusion_STS(MeshBlock *pmb, int stage);
  enum TaskStatus FieldDiffusion_STS(MeshBlock *pmb, int stage);
  enum TaskStatus CalcDiffusivity_STS(MeshBlock *pmb, int stage);

  enum TaskStatus HydroSend_STS(MeshBlock *pmb, int stage);
  enum TaskStatus FieldSend_STS(MeshBlock *pmb, int stage);

  enum TaskStatus HydroReceive_STS(MeshBlock *pmb, int stage);
  enum TaskStatus FieldReceive_STS(MeshBlock *pmb, int stage);

  enum TaskStatus HydroSetBoundaries_STS(MeshBlock *pmb, int stage);
  enum TaskStatus FieldSetBoundaries_STS(MeshBlock *pmb, int stage);

  enum TaskStatus Primitives_STS(MeshBlock *pmb, int stage);
  enum TaskStatus PhysicalBoundary_STS(MeshBlock *pmb, int stage);

<<<<<<< HEAD
 private:
  void StartupTaskList(MeshBlock **pmb_array, int nmymb, int stage) override;
=======
private:
  void StartupTaskList(MeshBlock *pmb, int stage);
>>>>>>> 94e87527
};

//----------------------------------------------------------------------------------------
// 64-bit integers with "1" in different bit positions used to ID each hydro task.

namespace HydroIntegratorTaskNames {
const std::uint64_t NONE          = 0ULL;
const std::uint64_t CLEAR_ALLBND  = 1ULL<<1;

const std::uint64_t CALC_HYDFLX = 1ULL<<2;
const std::uint64_t CALC_FLDFLX = 1ULL<<3;
const std::uint64_t CALC_RADFLX = 1ULL<<4;
const std::uint64_t CALC_CHMFLX = 1ULL<<5;

const std::uint64_t SEND_HYDFLX = 1ULL<<6;
const std::uint64_t SEND_FLDFLX = 1ULL<<7;
const std::uint64_t SEND_RADFLX = 1ULL<<8;
const std::uint64_t SEND_CHMFLX = 1ULL<<9;

const std::uint64_t RECV_HYDFLX = 1ULL<<10;
const std::uint64_t RECV_FLDFLX = 1ULL<<11;
const std::uint64_t RECV_RADFLX = 1ULL<<12;
const std::uint64_t RECV_CHMFLX = 1ULL<<13;

const std::uint64_t SRCTERM_HYD = 1ULL<<14;
const std::uint64_t SRCTERM_FLD = 1ULL<<15;
const std::uint64_t SRCTERM_RAD = 1ULL<<16;
const std::uint64_t SRCTERM_CHM = 1ULL<<17;

const std::uint64_t INT_HYD = 1ULL<<18;
const std::uint64_t INT_FLD = 1ULL<<19;
const std::uint64_t INT_RAD = 1ULL<<20;
const std::uint64_t INT_CHM = 1ULL<<21;

const std::uint64_t SEND_HYD = 1ULL<<22;
const std::uint64_t SEND_FLD = 1ULL<<23;
const std::uint64_t SEND_RAD = 1ULL<<24;
const std::uint64_t SEND_CHM = 1ULL<<25;

const std::uint64_t RECV_HYD = 1ULL<<26;
const std::uint64_t RECV_FLD = 1ULL<<27;
const std::uint64_t RECV_RAD = 1ULL<<28;
const std::uint64_t RECV_CHM = 1ULL<<29;

const std::uint64_t SETB_HYD = 1ULL<<30;
const std::uint64_t SETB_FLD = 1ULL<<31;
const std::uint64_t SETB_RAD = 1ULL<<32;
const std::uint64_t SETB_CHM = 1ULL<<33;

const std::uint64_t PROLONG  = 1ULL<<34;
const std::uint64_t CON2PRIM = 1ULL<<35;
const std::uint64_t PHY_BVAL = 1ULL<<36;
const std::uint64_t USERWORK = 1ULL<<37;
const std::uint64_t NEW_DT   = 1ULL<<38;
const std::uint64_t AMR_FLAG = 1ULL<<39;

const std::uint64_t SEND_HYDSH = 1ULL<<40;
const std::uint64_t SEND_EMFSH = 1ULL<<41;
const std::uint64_t SEND_FLDSH = 1ULL<<42;
const std::uint64_t RECV_HYDSH = 1ULL<<43;
const std::uint64_t RECV_EMFSH = 1ULL<<44;
const std::uint64_t RECV_FLDSH = 1ULL<<45;
const std::uint64_t RMAP_EMFSH = 1ULL<<46;

const std::uint64_t DIFFUSE_HYD      = 1ULL<<47;
const std::uint64_t DIFFUSE_FLD      = 1ULL<<48;
const std::uint64_t CALC_DIFFUSIVITY = 1ULL<<49;
} // namespace HydroIntegratorTaskNames
#endif // TASK_LIST_TASK_LIST_HPP_<|MERGE_RESOLUTION|>--- conflicted
+++ resolved
@@ -48,7 +48,6 @@
   enum TaskStatus (TaskList::*TaskFunc)(MeshBlock*, int);  // ptr to member function
 };
 
-
 //---------------------------------------------------------------------------------------
 //! \class TaskState
 //  \brief container for task states
@@ -64,7 +63,6 @@
   }
 };
 
-
 //----------------------------------------------------------------------------------------
 //! \class TaskList
 //  \brief data and function definitions for task list base class
@@ -89,12 +87,7 @@
   Mesh* pmy_mesh_;
   struct Task task_list_[64];
 
-<<<<<<< HEAD
-  virtual void StartupTaskList(MeshBlock **pmb_array, int nmymb, int stage) = 0;
-=======
   virtual void StartupTaskList(MeshBlock *pmb, int stage) = 0;
-
->>>>>>> 94e87527
 };
 
 //----------------------------------------------------------------------------------------
@@ -158,13 +151,8 @@
   enum TaskStatus NewBlockTimeStep(MeshBlock *pmb, int stage);
   enum TaskStatus CheckRefinement(MeshBlock *pmb, int stage);
 
-<<<<<<< HEAD
  private:
-  void StartupTaskList(MeshBlock **pmb_array, int nmymb, int stage) override;
-=======
-private:
-  void StartupTaskList(MeshBlock *pmb, int stage);
->>>>>>> 94e87527
+  void StartupTaskList(MeshBlock *pmb, int stage) override;
 };
 
 //----------------------------------------------------------------------------------------
@@ -207,13 +195,8 @@
   enum TaskStatus Primitives_STS(MeshBlock *pmb, int stage);
   enum TaskStatus PhysicalBoundary_STS(MeshBlock *pmb, int stage);
 
-<<<<<<< HEAD
  private:
-  void StartupTaskList(MeshBlock **pmb_array, int nmymb, int stage) override;
-=======
-private:
-  void StartupTaskList(MeshBlock *pmb, int stage);
->>>>>>> 94e87527
+  void StartupTaskList(MeshBlock *pmb, int stage) override;
 };
 
 //----------------------------------------------------------------------------------------
